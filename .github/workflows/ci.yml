name: Go

on:
  push:
    branches:
      - master
  pull_request:
    branches:
      - master

jobs:
  test:
    runs-on: ubuntu-latest
    strategy:
      fail-fast: false
      matrix:
<<<<<<< HEAD
        go-version: ['1.17', '1.18', '1.19', '1.20']
=======
        go-version: [ '1.17', '1.18', '1.19', '1.20' ]
>>>>>>> c1cf1865

    services:
      redis:
        image: redis
        ports:
          - 6379:6379

    steps:
      - name: Checkout code
        uses: actions/checkout@v3

      - name: Set up Go
        uses: actions/setup-go@v4
        with:
          go-version: ${{ matrix.go-version }}

      - name: Test
        run: go test -covermode atomic -coverprofile=covprofile ./...

      - name: Install goveralls
        env:
          GO111MODULE: off
        run: go get github.com/mattn/goveralls

      - name: Send coverage
        env:
          COVERALLS_TOKEN: ${{ secrets.GITHUB_TOKEN }}
        run: goveralls -coverprofile=covprofile -service=github

  semantic-release:
    needs: [test]
    if: github.repository == 'casbin/redis-watcher' && github.event_name == 'push'
    runs-on: ubuntu-latest
    steps:
      - name: Checkout code
        uses: actions/checkout@v3

      - name: Install Node.js
        uses: actions/setup-node@v3
        with:
<<<<<<< HEAD
          node-version: '16.x'
=======
          node-version: '18.x'
>>>>>>> c1cf1865

      - name: Install semantic-release
        run: npm install --save-dev semantic-release@21.0.0

      - name: Run semantic-release
        run: npx semantic-release
        env:
          GITHUB_TOKEN: ${{ secrets.GITHUB_TOKEN }}<|MERGE_RESOLUTION|>--- conflicted
+++ resolved
@@ -14,11 +14,7 @@
     strategy:
       fail-fast: false
       matrix:
-<<<<<<< HEAD
-        go-version: ['1.17', '1.18', '1.19', '1.20']
-=======
         go-version: [ '1.17', '1.18', '1.19', '1.20' ]
->>>>>>> c1cf1865
 
     services:
       redis:
@@ -59,11 +55,7 @@
       - name: Install Node.js
         uses: actions/setup-node@v3
         with:
-<<<<<<< HEAD
-          node-version: '16.x'
-=======
           node-version: '18.x'
->>>>>>> c1cf1865
 
       - name: Install semantic-release
         run: npm install --save-dev semantic-release@21.0.0
